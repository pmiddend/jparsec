/*****************************************************************************
 * Copyright (C) Codehaus.org                                                *
 * ------------------------------------------------------------------------- *
 * Licensed under the Apache License, Version 2.0 (the "License");           *
 * you may not use this file except in compliance with the License.          *
 * You may obtain a copy of the License at                                   *
 *                                                                           *
 * http://www.apache.org/licenses/LICENSE-2.0                                *
 *                                                                           *
 * Unless required by applicable law or agreed to in writing, software       *
 * distributed under the License is distributed on an "AS IS" BASIS,         *
 * WITHOUT WARRANTIES OR CONDITIONS OF ANY KIND, either express or implied.  *
 * See the License for the specific language governing permissions and       *
 * limitations under the License.                                            *
 *****************************************************************************/
package org.codehaus.jparsec;

import org.codehaus.jparsec.error.ParserException;
import org.codehaus.jparsec.functors.Map;
import org.codehaus.jparsec.functors.Map2;
import org.codehaus.jparsec.functors.Maps;
import org.codehaus.jparsec.internal.annotations.Private;
import org.codehaus.jparsec.internal.util.Checks;

import java.io.IOException;
import java.nio.CharBuffer;
import java.util.Collection;
import java.util.List;
import java.util.concurrent.atomic.AtomicReference;

import static org.codehaus.jparsec.internal.util.Checks.checkArgument;

/**
 * Defines grammar and encapsulates parsing logic. A {@link Parser} takes as input a {@link CharSequence} source and
 * parses it when the {@link #parse(CharSequence)} method is called. A value of type {@code T} will be returned if
 * parsing succeeds, or a {@link ParserException} is thrown to indicate parsing error. For example:
 *
 * <pre>
 * Parser&lt;String> scanner = Scanners.IDENTIFIER;
 * assertEquals("foo", scanner.parse("foo"));
 * </pre>
 *
 * <p> {@code Parser}s are immutable and inherently covariant on the type parameter {@code T}. Because Java generics has
 * no native support for covariant type parameter, a workaround is to use the {@link Parser#cast()} method to explicitly
 * force covariance whenever needed.
 *
 * <p> {@code Parser}s run either on character level to scan the source, or on token level to parse a list of {@link
 * Token} objects returned from another parser. This other parser that returns the list of tokens for token level
 * parsing is hooked up via the {@link #from(Parser, Parser)} or {@link #from(Parser)} method.
 *
 * <p>The following are important naming conventions used throughout the library:
 *
 * <ul>
 * <li>A character level parser object that recognizes a single lexical word is called a scanner.
 * <li>A scanner that translates the recognized lexical word into a token is called a tokenizer.
 * <li >A character level parser object that does lexical analysis and returns a list of {@link Token} is called a
 * lexer.
 * <li>All {@code index} parameters are 0-based indexes in the original source.
 * </ul>
 *
 * @author Ben Yu
 */
public abstract class Parser<T> {

  /**
   * An atomic mutable reference to {@link Parser} used in recursive grammars.
   *
   * <p>For example, the following is a recursive grammar for a simple calculator: <pre>   {@code
   *   Terminals terms = Terminals.operators("(", ")", "+", "-");
   *   Parser.Reference<Integer> ref = Parser.newReference();
   *   Parser<Integer> literal = Terminals.IntegerLiteral.PARSER.map(new Map<String, Integer>() {
   *      ...
   *      return Integer.parseInt(s);
   *   });
   *   Parser.Reference<Integer> parenthesized =  // recursion in rule E = (E)
   *       Parsers.between(terms.token("("), ref.lazy(), terms.token(")"));
   *   ref.set(new OperatorTable()
   *       .infixl(terms.token("+").retn(plus), 10)
   *       .infixl(terms.token("-").retn(minus), 10)
   *       .build(literal.or(parenthesized)));
   *   return ref.get();
   * }</pre>
   * Note that a left recursive grammar will result in {@code StackOverflowError}.
   * Use appropriate parser built-in parser combinators to avoid left-recursion.
   * For instance, many left recursive grammar rules can be thought as logically equivalent to
   * postfix operator rules. In such case, either {@link OperatorTable} or {@link Parser#postfix}
   * can be used to work around left recursion.
   * The following is a left recursive parser for array types in the form of "T[]" or "T[][]":
   * <pre>   {@code
   *   Terminals terms = Terminals.operators("[", "]");
   *   Parser.Reference<Type> ref = Parser.newReference();
   *   ref.set(Parsers.or(leafTypeParser,
   *       Parsers.sequence(ref.lazy(), terms.phrase("[", "]"), new Unary<Type>() {...})));
   *   return ref.get();
   * }</pre>
   * And it will fail. A correct implementation is:  <pre>   {@code
   *   Terminals terms = Terminals.operators("[", "]");
   *   return leafTypeParer.postfix(terms.phrase("[", "]").retn(new Unary<Type>() {...}));
   * }</pre>
   * A not-so-obvious example, is to parse the {@code expr ? a : b} ternary operator. It too is a
   * left recursive grammar. And un-intuitively it can also be thought as a postfix operator.
   * Basically, we can parse "? a : b" as a whole into a unary operator that accepts the condition
   * expression as input and outputs the full ternary expression: <pre>   {@code
   *   Parser<Expr> ternary(Parser<Expr> expr) {
   *     return expr.postfix(
   *       Parsers.sequence(terms.token("?"), expr, terms.token(":"), expr,
   *       new Map4<...>() {
   *         public Unary<Expr> map(unused, consequence, unused, alternative) {
   *           // (condition) -> Ternary(condition, consequence, alternative)
   *           return new Unary<Expr>() {
   *             ...
   *             return new TernaryExpr(condition, consequence, alternative);
   *           }
   *         }
   *       }));
   *   }
   * }</pre>
   */
  public static final class Reference<T> extends AtomicReference<Parser<T>> {
    private static final long serialVersionUID = -8778697271614979497L;

    private final Parser<T> lazy = new LazyParser<T>(this);

    /**
     * A {@link Parser} that delegates to the parser object referenced by {@code this} during parsing time.
     */
    public Parser<T> lazy() {
      return lazy;
    }
  }

  Parser() {}

  /**
   * Creates a new instance of {@link Reference}.
   * Used when your grammar is recursive (many grammars are).
   */
  public static <T> Reference<T> newReference() {
    return new Reference<T>();
  }

  /**
   * A {@link Parser} that executes {@code this}, and returns {@code value} if succeeds.
   */
  public final <R> Parser<R> retn(R value) {
    return next(Parsers.constant(value));
  }

  /**
   * A {@link Parser} that sequentially executes {@code this} and then {@code parser}. The return value of {@code
   * parser} is preserved.
   */
  public final <R> Parser<R> next(Parser<R> parser) {
    return Parsers.sequence(this, parser);
  }

  /**
   * A {@link Parser} that executes {@code this}, maps the result using {@code map} to another {@code Parser} object
   * to be executed as the next step.
   */
  public final <To> Parser<To> next(Map<? super T, ? extends Parser<? extends To>> map) {
    return new BindNextParser<T, To>(this, map);
  }

  /**
   * A {@link Parser} that matches this parser zero or many times
   * until the given parser succeeds. The input that matches the given parser
   * will not be consumed. The input that matches this parser will
   * be collected in a list that will be returned by this function.
   */
  public final Parser<List<T>> until(Parser<?> parser) {
    return parser.not().next(this).many().followedBy(parser.peek());
  }

  /**
   * A {@link Parser} that sequentially executes {@code this} and then {@code parser}, whose return value is ignored.
   */
  public final Parser<T> followedBy(Parser<?> parser) {
    return Parsers.sequence(this, parser, InternalFunctors.<T, Object>firstOfTwo());
  }

  /**
   * A {@link Parser} that succeeds if {@code this} succeeds and the pattern recognized by {@code parser} isn't
   * following.
   */
  public final Parser<T> notFollowedBy(Parser<?> parser) {
    return followedBy(parser.not());
  }

  /**
   * {@code p.many()} is equivalent to {@code p*} in EBNF. The return values are collected and returned in a {@link
   * List}.
   */
  public final Parser<List<T>> many() {
    return atLeast(0);
  }

  /**
   * {@code p.skipMany()} is equivalent to {@code p*} in EBNF. The return values are discarded.
   */
  public final Parser<Void> skipMany() {
    return skipAtLeast(0);
  }

  /**
   * {@code p.many1()} is equivalent to {@code p+} in EBNF. The return values are collected and returned in a {@link
   * List}.
   */
  public final Parser<List<T>> many1() {
    return atLeast(1);
  }

  /**
   * {@code p.skipMany1()} is equivalent to {@code p+} in EBNF. The return values are discarded.
   */
  public final Parser<Void> skipMany1() {
    return skipAtLeast(1);
  }

  /**
   * A {@link Parser} that runs {@code this} parser greedily for at least {@code min} times. The return values are
   * collected and returned in a {@link List}.
   */
  public final Parser<List<T>> atLeast(int min) {
    return new RepeatAtLeastParser<T>(this, Checks.checkMin(min));
  }

  /**
   * A {@link Parser} that runs {@code this} parser greedily for at least {@code min} times and ignores the return
   * values.
   */
  public final Parser<Void> skipAtLeast(int min) {
    return new SkipAtLeastParser(this, Checks.checkMin(min));
  }

  /**
   * A {@link Parser} that sequentially runs {@code this} for {@code n} times and ignores the return values.
   */
  public final Parser<Void> skipTimes(int n) {
    return skipTimes(n, n);
  }

  /**
   * A {@link Parser} that runs {@code this} for {@code n} times and collects the return values in a {@link List}.
   */
  public final Parser<List<T>> times(int n) {
    return times(n, n);
  }

  /**
   * A {@link Parser} that runs {@code this} parser for at least {@code min} times and up to {@code max} times. The
   * return values are collected and returned in {@link List}.
   */
  public final Parser<List<T>> times(int min, int max) {
    Checks.checkMinMax(min, max);
    return new RepeatTimesParser<T>(this, min, max);
  }

  /**
   * A {@link Parser} that runs {@code this} parser for at least {@code min} times and up to {@code max} times, with
   * all the return values ignored.
   */
  public final Parser<Void> skipTimes(int min, int max) {
    Checks.checkMinMax(min, max);
    return new SkipTimesParser(this, min, max);
  }

  /**
   * A {@link Parser} that runs {@code this} parser and transforms the return value using {@code map}.
   */
  public final <R> Parser<R> map(Map<? super T, ? extends R> map) {
    return new MapParser<T, R>(this, map);
  }

  /**
   * {@code p1.or(p2)} is equivalent to {@code p1 | p2} in EBNF.
   *
   * @param alternative the alternative parser to run if this fails.
   */
  public final Parser<T> or(Parser<? extends T> alternative) {
    return Parsers.or(this, alternative);
  }

  /**
   * {@code p.optional()} is equivalent to {@code p?} in EBNF. {@code null} is the result when {@code this} fails with
   * no partial match.
   */
  public final Parser<T> optional() {
    return Parsers.plus(this, Parsers.<T>always());
  }

  /**
   * A {@link Parser} that returns {@code defaultValue} if {@code this} fails with no partial match.
   */
  public final Parser<T> optional(T defaultValue) {
    return Parsers.plus(this, Parsers.constant(defaultValue));
  }

  /**
   * A {@link Parser} that fails if {@code this} succeeds. Any input consumption is undone.
   */
  public final Parser<?> not() {
    return not(toString());
  }

  /**
   * A {@link Parser} that fails if {@code this} succeeds. Any input consumption is undone.
   *
   * @param unexpected the name of what we don't expect.
   */
  public final Parser<?> not(String unexpected) {
    return peek().ifelse(Parsers.unexpected(unexpected), Parsers.always());
  }

  /**
   * A {@link Parser} that runs {@code this} and undoes any input consumption if succeeds.
   */
  public final Parser<T> peek() {
    return new PeekParser<T>(this);
  }

  /**
   * A {@link Parser} that undoes any partial match if {@code this} fails.
   */
  public final Parser<T> atomic() {
    return new AtomicParser<T>(this);
  }

  /**
   * A {@link Parser} that returns {@code true} if {@code this} succeeds, {@code false} otherwise.
   */
  public final Parser<Boolean> succeeds() {
    return ifelse(Parsers.TRUE, Parsers.FALSE);
  }

  /**
   * A {@link Parser} that returns {@code true} if {@code this} fails, {@code false} otherwise.
   */
  public final Parser<Boolean> fails() {
    return ifelse(Parsers.FALSE, Parsers.TRUE);
  }

  /**
   * A {@link Parser} that runs {@code consequence} if {@code this} succeeds, or {@code alternative} otherwise.
   */
  public final <R> Parser<R> ifelse(Parser<? extends R> consequence, Parser<? extends R> alternative) {
    return ifelse(Maps.constant(consequence), alternative);
  }

  /**
   * A {@link Parser} that runs {@code consequence} if {@code this} succeeds, or {@code alternative} otherwise.
   */
  public final <R> Parser<R> ifelse(
      Map<? super T, ? extends Parser<? extends R>> consequence, Parser<? extends R> alternative) {
    return new IfElseParser<R, T>(this, consequence, alternative);
  }

  /**
   * A {@link Parser} that reports reports an error about {@code name} expected, if {@code this} fails with no partial
   * match.
   */
  public final Parser<T> label(String name) {
    return Parsers.plus(this, Parsers.<T>expect(name)).asNode(name);
  }

  /**
   * Casts {@code this} to a {@link Parser} of type {@code R}. Use it only if you know the parser actually returns
   * value of type {@code R}.
   */
  @SuppressWarnings("unchecked")
  public final <R> Parser<R> cast() {
    return (Parser<R>) this;
  }

  /**
   * A {@link Parser} that runs {@code this} between {@code before} and {@code after}. The return value of {@code
   * this} is preserved.
   *
   * <p>Equivalent to {@link Parsers#between(Parser, Parser, Parser)}, which preserves the natural order of the
   * parsers in the argument list, but is a bit more verbose.
   */
  public final Parser<T> between(Parser<?> before, Parser<?> after) {
    return before.next(followedBy(after));
  }
  
  /**
   * A {@link Parser} that first runs {@code before} from the input start, 
   * then runs {@code after} from the input's end, and only
   * then runs {@code this} on what's left from the input.
   * In effect, {@code this} behaves reluctantly, giving
   * {@code after} a chance to grab input that would have been consumed by {@code this}
   * otherwise.
   * @deprecated This method probably only works in the simplest cases. And it's a character-level
   * parser only. Use it at your own risk. It may be deleted later when we find a better way.
   */
  @Deprecated
  public final Parser<T> reluctantBetween(Parser<?> before, Parser<?> after) {
    return new ReluctantBetweenParser<T>(before, this, after);
  }

  /**
   * A {@link Parser} that runs {@code this} 1 or more times separated by {@code delim}.
   *
   * <p>The return values are collected in a {@link List}.
   */
  public final Parser<List<T>> sepBy1(Parser<?> delim) {
    final Parser<T> afterFirst = delim.step(0).next(this);
    Map<T, Parser<List<T>>> binder = new Map<T, Parser<List<T>>>() {
      @Override public Parser<List<T>> map(T firstValue) {
        return new RepeatAtLeastParser<T>(afterFirst, 0, ListFactories.arrayListFactoryWithFirstElement(firstValue));
      }
    };
    return next(binder);
  }

  /**
   * A {@link Parser} that runs {@code this} 0 or more times separated by {@code delim}.
   *
   * <p>The return values are collected in a {@link List}.
   */
  public final Parser<List<T>> sepBy(Parser<?> delim) {
    return Parsers.plus(sepBy1(delim), EmptyListParser.<T>instance());
  }

  /**
   * A {@link Parser} that runs {@code this} for 0 or more times delimited and terminated by {@code delim}.
   *
   * <p>The return values are collected in a {@link List}.
   */
  public final Parser<List<T>> endBy(Parser<?> delim) {
    return followedBy(delim).many();
  }

  /**
   * A {@link Parser} that runs {@code this} for 1 or more times delimited and terminated by {@code delim}.
   *
   * <p>The return values are collected in a {@link List}.
   */
  public final Parser<List<T>> endBy1(Parser<?> delim) {
    return followedBy(delim).many1();
  }

  /**
   * A {@link Parser} that runs {@code this} for 1 ore more times separated and optionally terminated by {@code
   * delim}. For example: {@code "foo;foo;foo"} and {@code "foo;foo;"} both matches {@code foo.sepEndBy1(semicolon)}.
   *
   * <p>The return values are collected in a {@link List}.
   */
  public final Parser<List<T>> sepEndBy1(final Parser<?> delim) {
    return next(new Map<T, Parser<List<T>>>() {
      @Override public Parser<List<T>> map(T first) {
        return new DelimitedListParser<T>(Parser.this, delim, ListFactories.arrayListFactoryWithFirstElement(first));
      }
    });
  }

  /**
   * A {@link Parser} that runs {@code this} for 0 ore more times separated and optionally terminated by {@code
   * delim}. For example: {@code "foo;foo;foo"} and {@code "foo;foo;"} both matches {@code foo.sepEndBy(semicolon)}.
   *
   * <p>The return values are collected in a {@link List}.
   */
  public final Parser<List<T>> sepEndBy(Parser<?> delim) {
    return Parsers.plus(sepEndBy1(delim), EmptyListParser.<T>instance());
  }

  /**
   * A {@link Parser} that runs {@code op} for 0 or more times greedily, then runs {@code this}. The {@link Map}
   * objects returned from {@code op} are applied from right to left to the return value of {@code p}.
   *
   * <p> {@code p.prefix(op)} is equivalent to {@code op* p} in EBNF.
   */
  @SuppressWarnings("unchecked")
  public final Parser<T> prefix(Parser<? extends Map<? super T, ? extends T>> op) {
    return Parsers.sequence(op.many(), this, Parsers.PREFIX_OPERATOR_MAP2);
  }

  /**
   * A {@link Parser} that runs {@code this} and then runs {@code op} for 0 or more times greedily.
   * The {@link Map} objects returned from {@code op} are applied from left to right to the return
   * value of p.
   *
   * <p>This is the preferred API to avoid {@code StackOverflowError} in left-recursive parsers.
   * For example, to parse array types in the form of "T[]" or "T[][]", the following
   * left recursive grammar will fail: <pre>   {@code
   *   Terminals terms = Terminals.operators("[", "]");
   *   Parser.Reference<Type> ref = Parser.newReference();
   *   ref.set(Parsers.or(leafTypeParser,
   *       Parsers.sequence(ref.lazy(), terms.phrase("[", "]"), new Unary<Type>() {...})));
   *   return ref.get();
   * }</pre>
   * A correct implementation is:  <pre>   {@code
   *   Terminals terms = Terminals.operators("[", "]");
   *   return leafTypeParer.postfix(terms.phrase("[", "]").retn(new Unary<Type>() {...}));
   * }</pre>
   * A not-so-obvious example, is to parse the {@code expr ? a : b} ternary operator. It too is a
   * left recursive grammar. And un-intuitively it can also be thought as a postfix operator.
   * Basically, we can parse "? a : b" as a whole into a unary operator that accepts the condition
   * expression as input and outputs the full ternary expression: <pre>   {@code
   *   Parser<Expr> ternary(Parser<Expr> expr) {
   *     return expr.postfix(
   *       Parsers.sequence(terms.token("?"), expr, terms.token(":"), expr,
   *       new Map4<...>() {
   *         public Unary<Expr> map(unused, consequence, unused, alternative) {
   *           // (condition) -> Ternary(condition, consequence, alternative)
   *           return new Unary<Expr>() {
   *             ...
   *             return new TernaryExpr(condition, consequence, alternative);
   *           }
   *         }
   *       }));
   *   }
   * }</pre>
   * {@link OperatorTable} also handles left recursion transparently.
   *
   * <p> {@code p.postfix(op)} is equivalent to {@code p op*} in EBNF.
   */
  @SuppressWarnings("unchecked")
  public final Parser<T> postfix(Parser<? extends Map<? super T, ? extends T>> op) {
    return Parsers.sequence(this, op.many(), Parsers.POSTFIX_OPERATOR_MAP2);
  }

  /**
   * A {@link Parser} that parses non-associative infix operator. Runs {@code this} for the left operand, and then
   * runs {@code op} and {@code this} for the operator and the right operand optionally. The {@link Map2} objects
   * returned from {@code op} are applied to the return values of the two operands, if any.
   *
   * <p> {@code p.infixn(op)} is equivalent to {@code p (op p)?} in EBNF.
   */
  public final Parser<T> infixn(Parser<? extends Map2<? super T, ? super T, ? extends T>> op) {
    return Parsers.infixn(this, op);
  }

  /**
   * A {@link Parser} for left-associative infix operator. Runs {@code this} for the left operand, and then runs
   * {@code op} and {@code this} for the operator and the right operand for 0 or more times greedily. The {@link Map2}
   * objects returned from {@code op} are applied from left to right to the return values of {@code this}, if any. For
   * example: {@code a + b + c + d} is evaluated as {@code (((a + b)+c)+d)}.
   *
   * <p> {@code p.infixl(op)} is equivalent to {@code p (op p)*} in EBNF.
   */
  public final Parser<T> infixl(Parser<? extends Map2<? super T, ? super T, ? extends T>> op) {
    // somehow generics doesn't work if we inline the code here.
    return Parsers.infixl(this, op);
  }

  /**
   * A {@link Parser} for right-associative infix operator. Runs {@code this} for the left operand, and then runs
   * {@code op} and {@code this} for the operator and the right operand for 0 or more times greedily. The {@link Map2}
   * objects returned from {@code op} are applied from right to left to the return values of {@code this}, if any. For
   * example: {@code a + b + c + d} is evaluated as {@code a + (b + (c + d))}.
   *
   * <p> {@code p.infixr(op)} is equivalent to {@code p (op p)*} in EBNF.
   */
  public final Parser<T> infixr(Parser<? extends Map2<? super T, ? super T, ? extends T>> op) {
    return Parsers.infixr(this, op);
  }

  /**
   * A {@link Parser} that runs {@code this} and wraps the return value in a {@link Token}.
   *
   * <p>It is normally not necessary to call this method explicitly. {@link #lexer(Parser)} and {@link #from(Parser,
   * Parser)} both do the conversion automatically.
   */
  public final Parser<Token> token() {
    return new ToTokenParser(this);
  }

  /**
   * A {@link Parser} that returns the matched string in the original source.
   */
  public final Parser<String> source() {
    return new ReturnSourceParser(this);
  }

  /**
   * A {@link Parser} that returns both parsed object and matched string.
   */
  public final Parser<WithSource<T>> withSource() {
    return new WithSourceParser<T>(this);
  }

  /**
   * A {@link Parser} that takes as input the {@link Token} collection returned by {@code lexer},
   * and runs {@code this} to parse the tokens. Most parsers should use the simpler
   * {@link #from(Parser, Parser)} instead.
   *
   * <p> {@code this} must be a token level parser.
   */
  public final Parser<T> from(Parser<? extends Collection<Token>> lexer) {
    return Parsers.nested(Parsers.tokens(lexer), followedBy(Parsers.EOF));
  }

  /**
   * A {@link Parser} that takes as input the tokens returned by {@code tokenizer} delimited by
   * {@code delim}, and runs {@code this} to parse the tokens. A common misunderstanding is that
   * {@code tokenizer} has to be a parser of {@link Token}. It doesn't need to be because
   * {@code Terminals} already takes care of wrapping your logical token objects into physical
   * {@code Token} with correct source location information tacked on for free. Your token object
   * can literally be anything, as long as your token level parser can recognize it later.
   *
   * <p>The following example uses {@code Terminals.tokenizer()}: <pre class="code">
   * Terminals terminals = ...;
   * return parser.from(terminals.tokenizer(), Scanners.WHITESPACES.optional()).parse(str);
   * </pre>
   * And tokens are optionally delimited by whitespaces.
   * <p>Optionally, you can skip comments using an alternative scanner than {@code WHITESPACES}:
   * <pre class="code">   {@code
   *   Terminals terminals = ...;
   *   Parser<?> delim = Parsers.or(
   *       Scanners.WHITESPACE,
   *       Scanners.JAVA_LINE_COMMENT,
   *       Scanners.JAVA_BLOCK_COMMENT).skipMany();
   *   return parser.from(terminals.tokenizer(), delim).parse(str);
   * }</pre>
   *
   * <p>In both examples, it's important to make sure the delimiter scanner can accept empty string
   * (either through {@link #optional} or {@link #skipMany}), unless adjacent operator
   * characters shouldn't be parsed as separate operators.
   * i.e. "((" as two left parenthesis operators.
   *
   * <p> {@code this} must be a token level parser.
   */
  public final Parser<T> from(Parser<?> tokenizer, Parser<Void> delim) {
    return from(tokenizer.lexer(delim));
  }

  /**
   * A {@link Parser} that greedily runs {@code this} repeatedly, and ignores the pattern recognized by {@code delim}
   * before and after each occurrence. The result tokens are wrapped in {@link Token} and are collected and returned
   * in a {@link List}.
   *
   * <p>It is normally not necessary to call this method explicitly. {@link #from(Parser, Parser)} is more convenient
   * for simple uses that just need to connect a token level parser with a lexer that produces the tokens. When more
   * flexible control over the token list is needed, for example, to parse indentation sensitive language, a
   * pre-processor of the token list may be needed.
   *
   * <p> {@code this} must be a tokenizer that returns a token value.
   */
  public Parser<List<Token>> lexer(Parser<?> delim) {
    return delim.optional().next(token().sepEndBy(delim));
  }

  /** Annotates this parser to construct a syntax node in the parse tree. */
  final Parser<T> asNode(final String name) {
    final Parser<T> delegate = this;
    return new Parser<T>() {
      @Override boolean apply(ParseContext ctxt) {
        ctxt.trace.push(name);
        boolean ok = delegate.apply(ctxt);
        if (ok) ctxt.traceCurrentResult();
        ctxt.trace.pop();
        return ok;
      }
      @Override public String toString() {
        return name;
      }
    };
  }

  /**
   * Parses {@code source}.
   *
   * @param source     the source string
   * @param moduleName the name of the module, this name appears in error message
   * @return the result
   * @deprecated Please use {@link #parse(CharSequence)} instead.
   */
  @Deprecated
  public final T parse(CharSequence source, String moduleName) {
    return new ScannerState(moduleName, source, 0, new SourceLocator(source))
        .run(followedBy(Parsers.EOF));
  }

  /**
   * Parses {@code source}.
   */
  public final T parse(CharSequence source) {
    return parse(source, null);
  }

  /**
   * Parses source read from {@code readable}.
   */
  public final T parse(Readable readable) throws IOException {
    return parse(readable, null);
  }

  /**
   * Parses source read from {@code readable}.
   *
   * @param readable   where the source is read from
   * @param moduleName the name of the module, this name appears in error message
   * @return the result
   * @deprecated Please use {@link #parse(Readable)} instead.
   */
  @Deprecated
  public final T parse(Readable readable, String moduleName) throws IOException {
    StringBuilder builder = new StringBuilder();
    copy(readable, builder);
    return parse(builder, moduleName);
  }
  
  abstract boolean apply(ParseContext ctxt);

  /**
   * Copies all content from {@code from} to {@code to}.
   */
  @Private
  static void copy(Readable from, Appendable to) throws IOException {
    CharBuffer buf = CharBuffer.allocate(2048);
    for (; ; ) {
      int r = from.read(buf);
      if (r == -1) break;
      buf.flip();
      to.append(buf, 0, r);
    }
  }

  /**
   * A {@link Parser} that runs {@code this} parser and sets the number of logical steps explicitly to {@code n}.
   */
  final Parser<T> step(int n) {
    checkArgument(n >= 0, "step < 0");
    return new StepParser<T>(this, n);
  }

<<<<<<< HEAD
  /**
   * Parses a source string.
   *
   * @param source        the source string
   * @param moduleName    the name of the module, this name appears in error message
   * @param sourceLocator maps an index of char into line and column numbers
   * @return the result
   */
  final T parse(CharSequence source, String moduleName, SourceLocator sourceLocator) {
    return new ScannerState(moduleName, source, 0, sourceLocator).run(followedBy(Parsers.EOF));
  }

  final T parseWithTrace(CharSequence source, String moduleName, SourceLocator sourceLocator) {
    return new ScannerState(moduleName, source, 0, sourceLocator)
        .enableTrace("root")
        .run(followedBy(Parsers.EOF));
  }

=======
>>>>>>> d448ec22
  @SuppressWarnings("unchecked")
  final T getReturn(ParseContext ctxt) {
    return (T) ctxt.result;
  }
}<|MERGE_RESOLUTION|>--- conflicted
+++ resolved
@@ -641,6 +641,90 @@
     return delim.optional().next(token().sepEndBy(delim));
   }
 
+  /**
+   * Parses {@code source}.
+   */
+  public final T parse(CharSequence source) {
+    return parse(source, Mode.PRODUCTION);
+  }
+
+  /**
+   * Parses source read from {@code readable}.
+   */
+  public final T parse(Readable readable) throws IOException {
+    return parse(read(readable));
+  }
+
+  /**
+   * Parses {@code source} under the given {@code mode}.
+   * @since 2.3
+   */
+  public final T parse(CharSequence source, Mode mode) {
+    return mode.run(this, source);
+  }
+
+  /**
+   * Parses source read from {@code readable} under the given {@code mode}.
+   * @since 2.3
+   */
+  public final T parse(Readable readable, Mode mode) throws IOException {
+    return parse(read(readable), mode);
+  }
+
+  /**
+   * Defines the mode that a parser should be run in.
+   *
+   * @since 2.3
+   */
+  public enum Mode {
+    /** Default mode. Used for production. */
+    PRODUCTION {
+      @Override <T> T run(Parser<T> parser, CharSequence source) {
+        return new ScannerState(source).run(parser.followedBy(Parsers.EOF));
+      }
+    },
+
+    /**
+     * Debug mode. {@link ParserException#getParseTree} can be used to inspect partial parse result.
+     */
+    DEBUG {
+      @Override <T> T run(Parser<T> parser, CharSequence source) {
+        return new ScannerState(source)
+            .enableTrace("root")
+            .run(parser.followedBy(Parsers.EOF));
+      }
+    }
+    ;
+    abstract <T> T run(Parser<T> parser, CharSequence source);
+  }
+
+  /**
+   * Parses {@code source}.
+   *
+   * @param source     the source string
+   * @param moduleName the name of the module, this name appears in error message
+   * @return the result
+   * @deprecated Please use {@link #parse(CharSequence)} instead.
+   */
+  @Deprecated
+  public final T parse(CharSequence source, String moduleName) {
+    return new ScannerState(moduleName, source, 0, new SourceLocator(source))
+        .run(followedBy(Parsers.EOF));
+  }
+
+  /**
+   * Parses source read from {@code readable}.
+   *
+   * @param readable   where the source is read from
+   * @param moduleName the name of the module, this name appears in error message
+   * @return the result
+   * @deprecated Please use {@link #parse(Readable)} instead.
+   */
+  @Deprecated
+  public final T parse(Readable readable, String moduleName) throws IOException {
+    return parse(read(readable), moduleName);
+  }
+
   /** Annotates this parser to construct a syntax node in the parse tree. */
   final Parser<T> asNode(final String name) {
     final Parser<T> delegate = this;
@@ -657,49 +741,6 @@
       }
     };
   }
-
-  /**
-   * Parses {@code source}.
-   *
-   * @param source     the source string
-   * @param moduleName the name of the module, this name appears in error message
-   * @return the result
-   * @deprecated Please use {@link #parse(CharSequence)} instead.
-   */
-  @Deprecated
-  public final T parse(CharSequence source, String moduleName) {
-    return new ScannerState(moduleName, source, 0, new SourceLocator(source))
-        .run(followedBy(Parsers.EOF));
-  }
-
-  /**
-   * Parses {@code source}.
-   */
-  public final T parse(CharSequence source) {
-    return parse(source, null);
-  }
-
-  /**
-   * Parses source read from {@code readable}.
-   */
-  public final T parse(Readable readable) throws IOException {
-    return parse(readable, null);
-  }
-
-  /**
-   * Parses source read from {@code readable}.
-   *
-   * @param readable   where the source is read from
-   * @param moduleName the name of the module, this name appears in error message
-   * @return the result
-   * @deprecated Please use {@link #parse(Readable)} instead.
-   */
-  @Deprecated
-  public final T parse(Readable readable, String moduleName) throws IOException {
-    StringBuilder builder = new StringBuilder();
-    copy(readable, builder);
-    return parse(builder, moduleName);
-  }
   
   abstract boolean apply(ParseContext ctxt);
 
@@ -707,14 +748,16 @@
    * Copies all content from {@code from} to {@code to}.
    */
   @Private
-  static void copy(Readable from, Appendable to) throws IOException {
+  static StringBuilder read(Readable from) throws IOException {
+    StringBuilder builder = new StringBuilder();
     CharBuffer buf = CharBuffer.allocate(2048);
     for (; ; ) {
       int r = from.read(buf);
       if (r == -1) break;
       buf.flip();
-      to.append(buf, 0, r);
+      builder.append(buf, 0, r);
     }
+    return builder;
   }
 
   /**
@@ -725,27 +768,6 @@
     return new StepParser<T>(this, n);
   }
 
-<<<<<<< HEAD
-  /**
-   * Parses a source string.
-   *
-   * @param source        the source string
-   * @param moduleName    the name of the module, this name appears in error message
-   * @param sourceLocator maps an index of char into line and column numbers
-   * @return the result
-   */
-  final T parse(CharSequence source, String moduleName, SourceLocator sourceLocator) {
-    return new ScannerState(moduleName, source, 0, sourceLocator).run(followedBy(Parsers.EOF));
-  }
-
-  final T parseWithTrace(CharSequence source, String moduleName, SourceLocator sourceLocator) {
-    return new ScannerState(moduleName, source, 0, sourceLocator)
-        .enableTrace("root")
-        .run(followedBy(Parsers.EOF));
-  }
-
-=======
->>>>>>> d448ec22
   @SuppressWarnings("unchecked")
   final T getReturn(ParseContext ctxt) {
     return (T) ctxt.result;
