/*****************************************************************************
 * Copyright (C) Codehaus.org                                                *
 * ------------------------------------------------------------------------- *
 * Licensed under the Apache License, Version 2.0 (the "License");           *
 * you may not use this file except in compliance with the License.          *
 * You may obtain a copy of the License at                                   *
 *                                                                           *
 * http://www.apache.org/licenses/LICENSE-2.0                                *
 *                                                                           *
 * Unless required by applicable law or agreed to in writing, software       *
 * distributed under the License is distributed on an "AS IS" BASIS,         *
 * WITHOUT WARRANTIES OR CONDITIONS OF ANY KIND, either express or implied.  *
 * See the License for the specific language governing permissions and       *
 * limitations under the License.                                            *
 *****************************************************************************/
package org.codehaus.jparsec;

import org.codehaus.jparsec.error.ParserException;
import org.codehaus.jparsec.functors.Map;
import org.codehaus.jparsec.functors.Map2;
import org.codehaus.jparsec.functors.Maps;
import org.codehaus.jparsec.internal.annotations.Private;
import org.codehaus.jparsec.internal.util.Checks;

import java.io.IOException;
import java.nio.CharBuffer;
import java.util.Collection;
import java.util.List;
import java.util.concurrent.atomic.AtomicReference;

import static org.codehaus.jparsec.internal.util.Checks.checkArgument;

/**
 * Defines grammar and encapsulates parsing logic. A {@link Parser} takes as input a {@link CharSequence} source and
 * parses it when the {@link #parse(CharSequence)} method is called. A value of type {@code T} will be returned if
 * parsing succeeds, or a {@link ParserException} is thrown to indicate parsing error. For example:
 *
 * <pre>
 * Parser&lt;String> scanner = Scanners.IDENTIFIER;
 * assertEquals("foo", scanner.parse("foo"));
 * </pre>
 *
 * <p> {@code Parser}s are immutable and inherently covariant on the type parameter {@code T}. Because Java generics has
 * no native support for covariant type parameter, a workaround is to use the {@link Parser#cast()} method to explicitly
 * force covariance whenever needed.
 *
 * <p> {@code Parser}s run either on character level to scan the source, or on token level to parse a list of {@link
 * Token} objects returned from another parser. This other parser that returns the list of tokens for token level
 * parsing is hooked up via the {@link #from(Parser, Parser)} or {@link #from(Parser)} method.
 *
 * <p>The following are important naming conventions used throughout the library:
 *
 * <ul>
 * <li>A character level parser object that recognizes a single lexical word is called a scanner.
 * <li>A scanner that translates the recognized lexical word into a token is called a tokenizer.
 * <li >A character level parser object that does lexical analysis and returns a list of {@link Token} is called a
 * lexer.
 * <li>All {@code index} parameters are 0-based indexes in the original source.
 * </ul>
 *
 * @author Ben Yu
 */
public abstract class Parser<T> {

  /**
   * An atomic mutable reference to {@link Parser} used in recursive grammars.
   *
   * <p>For example, the following is a recursive grammar for a simple calculator: <pre>   {@code
   *   Terminals terms = Terminals.operators("(", ")", "+", "-");
   *   Parser.Reference<Integer> ref = Parser.newReference();
   *   Parser<Integer> literal = Terminals.IntegerLiteral.PARSER.map(new Map<String, Integer>() {
   *      ...
   *      return Integer.parseInt(s);
   *   });
   *   Parser.Reference<Integer> parenthesized =  // recursion in rule E = (E)
   *       Parsers.between(terms.token("("), ref.lazy(), terms.token(")"));
   *   ref.set(new OperatorTable()
   *       .infixl(terms.token("+").retn(plus), 10)
   *       .infixl(terms.token("-").retn(minus), 10)
   *       .build(literal.or(parenthesized)));
   *   return ref.get();
   * }</pre>
   * Note that a left recursive grammar will result in {@code StackOverflowError}.
   * Use appropriate parser built-in parser combinators to avoid left-recursion.
   * For instance, many left recursive grammar rules can be thought as logically equivalent to
   * postfix operator rules. In such case, either {@link OperatorTable} or {@link Parser#postfix}
   * can be used to work around left recursion.
   * The following is a left recursive parser for array types in the form of "T[]" or "T[][]":
   * <pre>   {@code
   *   Terminals terms = Terminals.operators("[", "]");
   *   Parser.Reference<Type> ref = Parser.newReference();
   *   ref.set(Parsers.or(leafTypeParser,
   *       Parsers.sequence(ref.lazy(), terms.phrase("[", "]"), new Unary<Type>() {...})));
   *   return ref.get();
   * }</pre>
   * And it will fail. A correct implementation is:  <pre>   {@code
   *   Terminals terms = Terminals.operators("[", "]");
   *   return leafTypeParer.postfix(terms.phrase("[", "]").retn(new Unary<Type>() {...}));
   * }</pre>
   * A not-so-obvious example, is to parse the {@code expr ? a : b} ternary operator. It too is a
   * left recursive grammar. And un-intuitively it can also be thought as a postfix operator.
   * Basically, we can parse "? a : b" as a whole into a unary operator that accepts the condition
   * expression as input and outputs the full ternary expression: <pre>   {@code
   *   Parser<Expr> ternary(Parser<Expr> expr) {
   *     return expr.postfix(
   *       Parsers.sequence(terms.token("?"), expr, terms.token(":"), expr,
   *       new Map4<...>() {
   *         public Unary<Expr> map(unused, consequence, unused, alternative) {
   *           // (condition) -> Ternary(condition, consequence, alternative)
   *           return new Unary<Expr>() {
   *             ...
   *             return new TernaryExpr(condition, consequence, alternative);
   *           }
   *         }
   *       }));
   *   }
   * }</pre>
   */
  public static final class Reference<T> extends AtomicReference<Parser<T>> {
    private static final long serialVersionUID = -8778697271614979497L;

    private final Parser<T> lazy = new LazyParser<T>(this);

    /**
     * A {@link Parser} that delegates to the parser object referenced by {@code this} during parsing time.
     */
    public Parser<T> lazy() {
      return lazy;
    }
  }

  Parser() {}

  /**
   * Creates a new instance of {@link Reference}.
   * Used when your grammar is recursive (many grammars are).
   */
  public static <T> Reference<T> newReference() {
    return new Reference<T>();
  }

  /**
   * A {@link Parser} that executes {@code this}, and returns {@code value} if succeeds.
   */
  public final <R> Parser<R> retn(R value) {
    return next(Parsers.constant(value));
  }

  /**
   * A {@link Parser} that sequentially executes {@code this} and then {@code parser}. The return value of {@code
   * parser} is preserved.
   */
  public final <R> Parser<R> next(Parser<R> parser) {
    return Parsers.sequence(this, parser);
  }

  /**
   * A {@link Parser} that executes {@code this}, maps the result using {@code map} to another {@code Parser} object
   * to be executed as the next step.
   */
  public final <To> Parser<To> next(Map<? super T, ? extends Parser<? extends To>> map) {
    return new BindNextParser<T, To>(this, map);
  }

  /**
   * A {@link Parser} that matches this parser zero or many times
   * until the given parser succeeds. The input that matches the given parser
   * will not be consumed. The input that matches this parser will
   * be collected in a list that will be returned by this function.
   */
  public final Parser<List<T>> until(Parser<?> parser) {
    return parser.not().next(this).many().followedBy(parser.peek());
  }

  /**
   * A {@link Parser} that sequentially executes {@code this} and then {@code parser}, whose return value is ignored.
   */
  public final Parser<T> followedBy(Parser<?> parser) {
    return Parsers.sequence(this, parser, InternalFunctors.<T, Object>firstOfTwo());
  }

  /**
   * A {@link Parser} that succeeds if {@code this} succeeds and the pattern recognized by {@code parser} isn't
   * following.
   */
  public final Parser<T> notFollowedBy(Parser<?> parser) {
    return followedBy(parser.not());
  }

  /**
   * {@code p.many()} is equivalent to {@code p*} in EBNF. The return values are collected and returned in a {@link
   * List}.
   */
  public final Parser<List<T>> many() {
    return atLeast(0);
  }

  /**
   * {@code p.skipMany()} is equivalent to {@code p*} in EBNF. The return values are discarded.
   */
  public final Parser<Void> skipMany() {
    return skipAtLeast(0);
  }

  /**
   * {@code p.many1()} is equivalent to {@code p+} in EBNF. The return values are collected and returned in a {@link
   * List}.
   */
  public final Parser<List<T>> many1() {
    return atLeast(1);
  }

  /**
   * {@code p.skipMany1()} is equivalent to {@code p+} in EBNF. The return values are discarded.
   */
  public final Parser<Void> skipMany1() {
    return skipAtLeast(1);
  }

  /**
   * A {@link Parser} that runs {@code this} parser greedily for at least {@code min} times. The return values are
   * collected and returned in a {@link List}.
   */
  public final Parser<List<T>> atLeast(int min) {
    return new RepeatAtLeastParser<T>(this, Checks.checkMin(min));
  }

  /**
   * A {@link Parser} that runs {@code this} parser greedily for at least {@code min} times and ignores the return
   * values.
   */
  public final Parser<Void> skipAtLeast(int min) {
    return new SkipAtLeastParser(this, Checks.checkMin(min));
  }

  /**
   * A {@link Parser} that sequentially runs {@code this} for {@code n} times and ignores the return values.
   */
  public final Parser<Void> skipTimes(int n) {
    return skipTimes(n, n);
  }

  /**
   * A {@link Parser} that runs {@code this} for {@code n} times and collects the return values in a {@link List}.
   */
  public final Parser<List<T>> times(int n) {
    return times(n, n);
  }

  /**
   * A {@link Parser} that runs {@code this} parser for at least {@code min} times and up to {@code max} times. The
   * return values are collected and returned in {@link List}.
   */
  public final Parser<List<T>> times(int min, int max) {
    Checks.checkMinMax(min, max);
    return new RepeatTimesParser<T>(this, min, max);
  }

  /**
   * A {@link Parser} that runs {@code this} parser for at least {@code min} times and up to {@code max} times, with
   * all the return values ignored.
   */
  public final Parser<Void> skipTimes(int min, int max) {
    Checks.checkMinMax(min, max);
    return new SkipTimesParser(this, min, max);
  }

  /**
   * A {@link Parser} that runs {@code this} parser and transforms the return value using {@code map}.
   */
  public final <R> Parser<R> map(Map<? super T, ? extends R> map) {
    return new MapParser<T, R>(this, map);
  }

  /**
   * {@code p1.or(p2)} is equivalent to {@code p1 | p2} in EBNF.
   *
   * @param alternative the alternative parser to run if this fails.
   */
  public final Parser<T> or(Parser<? extends T> alternative) {
    return Parsers.or(this, alternative);
  }

  /**
   * {@code p.optional()} is equivalent to {@code p?} in EBNF. {@code null} is the result when {@code this} fails with
   * no partial match.
   */
  public final Parser<T> optional() {
    return Parsers.plus(this, Parsers.<T>always());
  }

  /**
   * A {@link Parser} that returns {@code defaultValue} if {@code this} fails with no partial match.
   */
  public final Parser<T> optional(T defaultValue) {
    return Parsers.plus(this, Parsers.constant(defaultValue));
  }

  /**
   * A {@link Parser} that fails if {@code this} succeeds. Any input consumption is undone.
   */
  public final Parser<?> not() {
    return not(toString());
  }

  /**
   * A {@link Parser} that fails if {@code this} succeeds. Any input consumption is undone.
   *
   * @param unexpected the name of what we don't expect.
   */
  public final Parser<?> not(String unexpected) {
    return peek().ifelse(Parsers.unexpected(unexpected), Parsers.always());
  }

  /**
   * A {@link Parser} that runs {@code this} and undoes any input consumption if succeeds.
   */
  public final Parser<T> peek() {
    return new PeekParser<T>(this);
  }

  /**
   * A {@link Parser} that undoes any partial match if {@code this} fails.
   */
  public final Parser<T> atomic() {
    return new AtomicParser<T>(this);
  }

  /**
   * A {@link Parser} that returns {@code true} if {@code this} succeeds, {@code false} otherwise.
   */
  public final Parser<Boolean> succeeds() {
    return ifelse(Parsers.TRUE, Parsers.FALSE);
  }

  /**
   * A {@link Parser} that returns {@code true} if {@code this} fails, {@code false} otherwise.
   */
  public final Parser<Boolean> fails() {
    return ifelse(Parsers.FALSE, Parsers.TRUE);
  }

  /**
   * A {@link Parser} that runs {@code consequence} if {@code this} succeeds, or {@code alternative} otherwise.
   */
  public final <R> Parser<R> ifelse(Parser<? extends R> consequence, Parser<? extends R> alternative) {
    return ifelse(Maps.constant(consequence), alternative);
  }

  /**
   * A {@link Parser} that runs {@code consequence} if {@code this} succeeds, or {@code alternative} otherwise.
   */
  public final <R> Parser<R> ifelse(
      Map<? super T, ? extends Parser<? extends R>> consequence, Parser<? extends R> alternative) {
    return new IfElseParser<R, T>(this, consequence, alternative);
  }

  /**
   * A {@link Parser} that reports reports an error about {@code name} expected, if {@code this} fails with no partial
   * match.
   */
<<<<<<< HEAD
  public final Parser<T> label(String name) {
    return Parsers.plus(this, Parsers.<T>expect(name)).asNode(name);
=======
  public Parser<T> label(String name) {
    return new LabeledParser<T>(this, name);
>>>>>>> a8f5d9b4
  }

  /**
   * Casts {@code this} to a {@link Parser} of type {@code R}. Use it only if you know the parser actually returns
   * value of type {@code R}.
   */
  @SuppressWarnings("unchecked")
  public final <R> Parser<R> cast() {
    return (Parser<R>) this;
  }

  /**
   * A {@link Parser} that runs {@code this} between {@code before} and {@code after}. The return value of {@code
   * this} is preserved.
   *
   * <p>Equivalent to {@link Parsers#between(Parser, Parser, Parser)}, which preserves the natural order of the
   * parsers in the argument list, but is a bit more verbose.
   */
  public final Parser<T> between(Parser<?> before, Parser<?> after) {
    return before.next(followedBy(after));
  }
  
  /**
   * A {@link Parser} that first runs {@code before} from the input start, 
   * then runs {@code after} from the input's end, and only
   * then runs {@code this} on what's left from the input.
   * In effect, {@code this} behaves reluctantly, giving
   * {@code after} a chance to grab input that would have been consumed by {@code this}
   * otherwise.
   * @deprecated This method probably only works in the simplest cases. And it's a character-level
   * parser only. Use it at your own risk. It may be deleted later when we find a better way.
   */
  @Deprecated
  public final Parser<T> reluctantBetween(Parser<?> before, Parser<?> after) {
    return new ReluctantBetweenParser<T>(before, this, after);
  }

  /**
   * A {@link Parser} that runs {@code this} 1 or more times separated by {@code delim}.
   *
   * <p>The return values are collected in a {@link List}.
   */
  public final Parser<List<T>> sepBy1(Parser<?> delim) {
    final Parser<T> afterFirst = delim.step(0).next(this);
    Map<T, Parser<List<T>>> binder = new Map<T, Parser<List<T>>>() {
      @Override public Parser<List<T>> map(T firstValue) {
        return new RepeatAtLeastParser<T>(afterFirst, 0, ListFactories.arrayListFactoryWithFirstElement(firstValue));
      }
    };
    return next(binder);
  }

  /**
   * A {@link Parser} that runs {@code this} 0 or more times separated by {@code delim}.
   *
   * <p>The return values are collected in a {@link List}.
   */
  public final Parser<List<T>> sepBy(Parser<?> delim) {
    return Parsers.plus(sepBy1(delim), EmptyListParser.<T>instance());
  }

  /**
   * A {@link Parser} that runs {@code this} for 0 or more times delimited and terminated by {@code delim}.
   *
   * <p>The return values are collected in a {@link List}.
   */
  public final Parser<List<T>> endBy(Parser<?> delim) {
    return followedBy(delim).many();
  }

  /**
   * A {@link Parser} that runs {@code this} for 1 or more times delimited and terminated by {@code delim}.
   *
   * <p>The return values are collected in a {@link List}.
   */
  public final Parser<List<T>> endBy1(Parser<?> delim) {
    return followedBy(delim).many1();
  }

  /**
   * A {@link Parser} that runs {@code this} for 1 ore more times separated and optionally terminated by {@code
   * delim}. For example: {@code "foo;foo;foo"} and {@code "foo;foo;"} both matches {@code foo.sepEndBy1(semicolon)}.
   *
   * <p>The return values are collected in a {@link List}.
   */
  public final Parser<List<T>> sepEndBy1(final Parser<?> delim) {
    return next(new Map<T, Parser<List<T>>>() {
      @Override public Parser<List<T>> map(T first) {
        return new DelimitedListParser<T>(Parser.this, delim, ListFactories.arrayListFactoryWithFirstElement(first));
      }
    });
  }

  /**
   * A {@link Parser} that runs {@code this} for 0 ore more times separated and optionally terminated by {@code
   * delim}. For example: {@code "foo;foo;foo"} and {@code "foo;foo;"} both matches {@code foo.sepEndBy(semicolon)}.
   *
   * <p>The return values are collected in a {@link List}.
   */
  public final Parser<List<T>> sepEndBy(Parser<?> delim) {
    return Parsers.plus(sepEndBy1(delim), EmptyListParser.<T>instance());
  }

  /**
   * A {@link Parser} that runs {@code op} for 0 or more times greedily, then runs {@code this}. The {@link Map}
   * objects returned from {@code op} are applied from right to left to the return value of {@code p}.
   *
   * <p> {@code p.prefix(op)} is equivalent to {@code op* p} in EBNF.
   */
  @SuppressWarnings("unchecked")
  public final Parser<T> prefix(Parser<? extends Map<? super T, ? extends T>> op) {
    return Parsers.sequence(op.many(), this, Parsers.PREFIX_OPERATOR_MAP2);
  }

  /**
   * A {@link Parser} that runs {@code this} and then runs {@code op} for 0 or more times greedily.
   * The {@link Map} objects returned from {@code op} are applied from left to right to the return
   * value of p.
   *
   * <p>This is the preferred API to avoid {@code StackOverflowError} in left-recursive parsers.
   * For example, to parse array types in the form of "T[]" or "T[][]", the following
   * left recursive grammar will fail: <pre>   {@code
   *   Terminals terms = Terminals.operators("[", "]");
   *   Parser.Reference<Type> ref = Parser.newReference();
   *   ref.set(Parsers.or(leafTypeParser,
   *       Parsers.sequence(ref.lazy(), terms.phrase("[", "]"), new Unary<Type>() {...})));
   *   return ref.get();
   * }</pre>
   * A correct implementation is:  <pre>   {@code
   *   Terminals terms = Terminals.operators("[", "]");
   *   return leafTypeParer.postfix(terms.phrase("[", "]").retn(new Unary<Type>() {...}));
   * }</pre>
   * A not-so-obvious example, is to parse the {@code expr ? a : b} ternary operator. It too is a
   * left recursive grammar. And un-intuitively it can also be thought as a postfix operator.
   * Basically, we can parse "? a : b" as a whole into a unary operator that accepts the condition
   * expression as input and outputs the full ternary expression: <pre>   {@code
   *   Parser<Expr> ternary(Parser<Expr> expr) {
   *     return expr.postfix(
   *       Parsers.sequence(terms.token("?"), expr, terms.token(":"), expr,
   *       new Map4<...>() {
   *         public Unary<Expr> map(unused, consequence, unused, alternative) {
   *           // (condition) -> Ternary(condition, consequence, alternative)
   *           return new Unary<Expr>() {
   *             ...
   *             return new TernaryExpr(condition, consequence, alternative);
   *           }
   *         }
   *       }));
   *   }
   * }</pre>
   * {@link OperatorTable} also handles left recursion transparently.
   *
   * <p> {@code p.postfix(op)} is equivalent to {@code p op*} in EBNF.
   */
  @SuppressWarnings("unchecked")
  public final Parser<T> postfix(Parser<? extends Map<? super T, ? extends T>> op) {
    return Parsers.sequence(this, op.many(), Parsers.POSTFIX_OPERATOR_MAP2);
  }

  /**
   * A {@link Parser} that parses non-associative infix operator. Runs {@code this} for the left operand, and then
   * runs {@code op} and {@code this} for the operator and the right operand optionally. The {@link Map2} objects
   * returned from {@code op} are applied to the return values of the two operands, if any.
   *
   * <p> {@code p.infixn(op)} is equivalent to {@code p (op p)?} in EBNF.
   */
  public final Parser<T> infixn(Parser<? extends Map2<? super T, ? super T, ? extends T>> op) {
    return Parsers.infixn(this, op);
  }

  /**
   * A {@link Parser} for left-associative infix operator. Runs {@code this} for the left operand, and then runs
   * {@code op} and {@code this} for the operator and the right operand for 0 or more times greedily. The {@link Map2}
   * objects returned from {@code op} are applied from left to right to the return values of {@code this}, if any. For
   * example: {@code a + b + c + d} is evaluated as {@code (((a + b)+c)+d)}.
   *
   * <p> {@code p.infixl(op)} is equivalent to {@code p (op p)*} in EBNF.
   */
  public final Parser<T> infixl(Parser<? extends Map2<? super T, ? super T, ? extends T>> op) {
    // somehow generics doesn't work if we inline the code here.
    return Parsers.infixl(this, op);
  }

  /**
   * A {@link Parser} for right-associative infix operator. Runs {@code this} for the left operand, and then runs
   * {@code op} and {@code this} for the operator and the right operand for 0 or more times greedily. The {@link Map2}
   * objects returned from {@code op} are applied from right to left to the return values of {@code this}, if any. For
   * example: {@code a + b + c + d} is evaluated as {@code a + (b + (c + d))}.
   *
   * <p> {@code p.infixr(op)} is equivalent to {@code p (op p)*} in EBNF.
   */
  public final Parser<T> infixr(Parser<? extends Map2<? super T, ? super T, ? extends T>> op) {
    return Parsers.infixr(this, op);
  }

  /**
   * A {@link Parser} that runs {@code this} and wraps the return value in a {@link Token}.
   *
   * <p>It is normally not necessary to call this method explicitly. {@link #lexer(Parser)} and {@link #from(Parser,
   * Parser)} both do the conversion automatically.
   */
  public final Parser<Token> token() {
    return new ToTokenParser(this);
  }

  /**
   * A {@link Parser} that returns the matched string in the original source.
   */
  public final Parser<String> source() {
    return new ReturnSourceParser(this);
  }

  /**
   * A {@link Parser} that returns both parsed object and matched string.
   */
  public final Parser<WithSource<T>> withSource() {
    return new WithSourceParser<T>(this);
  }

  /**
   * A {@link Parser} that takes as input the {@link Token} collection returned by {@code lexer},
   * and runs {@code this} to parse the tokens. Most parsers should use the simpler
   * {@link #from(Parser, Parser)} instead.
   *
   * <p> {@code this} must be a token level parser.
   */
  public final Parser<T> from(Parser<? extends Collection<Token>> lexer) {
    return Parsers.nested(Parsers.tokens(lexer), followedBy(Parsers.EOF));
  }

  /**
   * A {@link Parser} that takes as input the tokens returned by {@code tokenizer} delimited by
   * {@code delim}, and runs {@code this} to parse the tokens. A common misunderstanding is that
   * {@code tokenizer} has to be a parser of {@link Token}. It doesn't need to be because
   * {@code Terminals} already takes care of wrapping your logical token objects into physical
   * {@code Token} with correct source location information tacked on for free. Your token object
   * can literally be anything, as long as your token level parser can recognize it later.
   *
   * <p>The following example uses {@code Terminals.tokenizer()}: <pre class="code">
   * Terminals terminals = ...;
   * return parser.from(terminals.tokenizer(), Scanners.WHITESPACES.optional()).parse(str);
   * </pre>
   * And tokens are optionally delimited by whitespaces.
   * <p>Optionally, you can skip comments using an alternative scanner than {@code WHITESPACES}:
   * <pre class="code">   {@code
   *   Terminals terminals = ...;
   *   Parser<?> delim = Parsers.or(
   *       Scanners.WHITESPACE,
   *       Scanners.JAVA_LINE_COMMENT,
   *       Scanners.JAVA_BLOCK_COMMENT).skipMany();
   *   return parser.from(terminals.tokenizer(), delim).parse(str);
   * }</pre>
   *
   * <p>In both examples, it's important to make sure the delimiter scanner can accept empty string
   * (either through {@link #optional} or {@link #skipMany}), unless adjacent operator
   * characters shouldn't be parsed as separate operators.
   * i.e. "((" as two left parenthesis operators.
   *
   * <p> {@code this} must be a token level parser.
   */
  public final Parser<T> from(Parser<?> tokenizer, Parser<Void> delim) {
    return from(tokenizer.lexer(delim));
  }

  /**
   * A {@link Parser} that greedily runs {@code this} repeatedly, and ignores the pattern recognized by {@code delim}
   * before and after each occurrence. The result tokens are wrapped in {@link Token} and are collected and returned
   * in a {@link List}.
   *
   * <p>It is normally not necessary to call this method explicitly. {@link #from(Parser, Parser)} is more convenient
   * for simple uses that just need to connect a token level parser with a lexer that produces the tokens. When more
   * flexible control over the token list is needed, for example, to parse indentation sensitive language, a
   * pre-processor of the token list may be needed.
   *
   * <p> {@code this} must be a tokenizer that returns a token value.
   */
  public Parser<List<Token>> lexer(Parser<?> delim) {
    return delim.optional().next(token().sepEndBy(delim));
  }

  /**
   * Parses {@code source}.
   */
  public final T parse(CharSequence source) {
    return parse(source, Mode.PRODUCTION);
  }

  /**
   * Parses source read from {@code readable}.
   */
  public final T parse(Readable readable) throws IOException {
    return parse(read(readable));
  }

  /**
   * Parses {@code source} under the given {@code mode}.
   * @since 2.3
   */
  public final T parse(CharSequence source, Mode mode) {
    return mode.run(this, source);
  }

  /**
   * Parses source read from {@code readable} under the given {@code mode}.
   * @since 2.3
   */
  public final T parse(Readable readable, Mode mode) throws IOException {
    return parse(read(readable), mode);
  }

  /**
   * Defines the mode that a parser should be run in.
   *
   * @since 2.3
   */
  public enum Mode {
    /** Default mode. Used for production. */
    PRODUCTION {
      @Override <T> T run(Parser<T> parser, CharSequence source) {
        return new ScannerState(source).run(parser.followedBy(Parsers.EOF));
      }
    },

    /**
     * Debug mode. {@link ParserException#getParseTree} can be used to inspect partial parse result.
     */
    DEBUG {
      @Override <T> T run(Parser<T> parser, CharSequence source) {
        return new ScannerState(source)
            .enableTrace("root")
            .run(parser.followedBy(Parsers.EOF));
      }
    }
    ;
    abstract <T> T run(Parser<T> parser, CharSequence source);
  }

  /**
   * Parses {@code source}.
   *
   * @param source     the source string
   * @param moduleName the name of the module, this name appears in error message
   * @return the result
   * @deprecated Please use {@link #parse(CharSequence)} instead.
   */
  @Deprecated
  public final T parse(CharSequence source, String moduleName) {
    return new ScannerState(moduleName, source, 0, new SourceLocator(source))
        .run(followedBy(Parsers.EOF));
  }

  /**
   * Parses source read from {@code readable}.
   *
   * @param readable   where the source is read from
   * @param moduleName the name of the module, this name appears in error message
   * @return the result
   * @deprecated Please use {@link #parse(Readable)} instead.
   */
  @Deprecated
  public final T parse(Readable readable, String moduleName) throws IOException {
    return parse(read(readable), moduleName);
  }

  /** Annotates this parser to construct a syntax node in the parse tree. */
  final Parser<T> asNode(final String name) {
    final Parser<T> delegate = this;
    return new Parser<T>() {
      @Override boolean apply(ParseContext ctxt) {
        ctxt.trace.push(name);
        boolean ok = delegate.apply(ctxt);
        if (ok) ctxt.traceCurrentResult();
        ctxt.trace.pop();
        return ok;
      }
      @Override public String toString() {
        return name;
      }
    };
  }
  
  abstract boolean apply(ParseContext ctxt);

  /**
   * Copies all content from {@code from} to {@code to}.
   */
  @Private
  static StringBuilder read(Readable from) throws IOException {
    StringBuilder builder = new StringBuilder();
    CharBuffer buf = CharBuffer.allocate(2048);
    for (; ; ) {
      int r = from.read(buf);
      if (r == -1) break;
      buf.flip();
      builder.append(buf, 0, r);
    }
    return builder;
  }

  /**
   * A {@link Parser} that runs {@code this} parser and sets the number of logical steps explicitly to {@code n}.
   */
  final Parser<T> step(int n) {
    checkArgument(n >= 0, "step < 0");
    return new StepParser<T>(this, n);
  }

  @SuppressWarnings("unchecked")
  final T getReturn(ParseContext ctxt) {
    return (T) ctxt.result;
  }
}<|MERGE_RESOLUTION|>--- conflicted
+++ resolved
@@ -359,13 +359,8 @@
    * A {@link Parser} that reports reports an error about {@code name} expected, if {@code this} fails with no partial
    * match.
    */
-<<<<<<< HEAD
-  public final Parser<T> label(String name) {
-    return Parsers.plus(this, Parsers.<T>expect(name)).asNode(name);
-=======
   public Parser<T> label(String name) {
     return new LabeledParser<T>(this, name);
->>>>>>> a8f5d9b4
   }
 
   /**
@@ -729,23 +724,6 @@
   public final T parse(Readable readable, String moduleName) throws IOException {
     return parse(read(readable), moduleName);
   }
-
-  /** Annotates this parser to construct a syntax node in the parse tree. */
-  final Parser<T> asNode(final String name) {
-    final Parser<T> delegate = this;
-    return new Parser<T>() {
-      @Override boolean apply(ParseContext ctxt) {
-        ctxt.trace.push(name);
-        boolean ok = delegate.apply(ctxt);
-        if (ok) ctxt.traceCurrentResult();
-        ctxt.trace.pop();
-        return ok;
-      }
-      @Override public String toString() {
-        return name;
-      }
-    };
-  }
   
   abstract boolean apply(ParseContext ctxt);
 
